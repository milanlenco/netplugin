--- conflicted
+++ resolved
@@ -12,12 +12,8 @@
 	"github.com/contiv/netplugin/netmaster/mastercfg"
 	"github.com/contiv/netplugin/netplugin/nameserver"
 	"github.com/contiv/netplugin/utils/netutils"
-<<<<<<< HEAD
-	govpp "github.com/fdio-stack/govpp"
-=======
 	"github.com/contiv/objdb"
 	govpp "github.com/fdio-stack/govpp/srv"
->>>>>>> 669b9dab
 	netlink "github.com/vishvananda/netlink"
 )
 
@@ -115,19 +111,33 @@
 	if err != nil {
 		return err
 	}
-<<<<<<< HEAD
+
 	localIP := d.localIP
-	clusterIP := []string{"192.168.2.10", "192.168.2.11"}
-=======
-	// localIP := d.localIP
-	// clusterIP, err := d.objdbClient.GetService("netplugin.vtep")
-	// if err != nil {
-	// 	log.Fatalf("Error connecting to state store: %s. Err: %v", defaultDbURL, err)
-	// }
+	localIP = changeSubbnet(localIP)
+	clusterIP, err := d.objdbClient.GetService("netplugin.vtep")
+	if err != nil {
+		log.Fatalf("Error connecting to state store: %s. Err: %v", defaultDbURL, err)
+	}
+
+	for _, nodeIP := range clusterIP {
+		nodeIP.HostAddr = changeSubbnet(nodeIP.HostAddr)
+		if nodeIP.HostAddr != localIP {
+			tunnelIfIndex, err := govpp.VppVxlanAddDelTunnel(uint8(isAdd), 0, net.ParseIP(localIP).To4(), net.ParseIP(nodeIP.HostAddr).To4(), uint32(cfgNw.ExtPktTag))
+			if err != nil {
+				log.Infof("Could not create vxlan tunnel")
+				return err
+			}
+			err = govpp.VppSetInterfaceL2Bridge(id, 1, "", tunnelIfIndex, uint8(1))
+			if err != nil {
+				log.Errorf("Error adding interface to bridge domain, Err: %v", err)
+				return err
+			}
+		}
+	}
 
 	// for _, nodeIP := range clusterIP {
-	// 	if nodeIP.HostAddr != localIP {
-	// 		tunnelIfIndex, err := govpp.VppVxlanAddDelTunnel(uint8(isAdd), 0, net.ParseIP(localIP).To4(), net.ParseIP(nodeIP.HostAddr).To4(), uint32(cfgNw.ExtPktTag))
+	// 	if nodeIP != localIP {
+	// 		tunnelIfIndex, err := govpp.VppVxlanAddDelTunnel(uint8(isAdd), 0, net.ParseIP(localIP).To4(), net.ParseIP(nodeIP).To4(), uint32(cfgNw.ExtPktTag))
 	// 		if err != nil {
 	// 			log.Infof("Could not create vxlan tunnel")
 	// 			return err
@@ -140,30 +150,6 @@
 	// 	}
 	// }
 
-	var localIP string
-	if d.localIP == "192.168.2.10" {
-		localIP = "192.168.10.10"
-	} else {
-		localIP = "192.168.10.11"
-	}
-	clusterIP := []string{"192.168.10.10", "192.168.10.11"}
-
->>>>>>> 669b9dab
-	for _, nodeIP := range clusterIP {
-		if nodeIP != localIP {
-			tunnelIfIndex, err := govpp.VppVxlanAddDelTunnel(uint8(isAdd), 0, net.ParseIP(localIP).To4(), net.ParseIP(nodeIP).To4(), uint32(cfgNw.ExtPktTag))
-			if err != nil {
-				log.Infof("Could not create vxlan tunnel")
-				return err
-			}
-			err = govpp.VppSetInterfaceL2Bridge(id, 1, "", tunnelIfIndex, uint8(1))
-			if err != nil {
-				log.Errorf("Error adding interface to bridge domain, Err: %v", err)
-				return err
-			}
-		}
-	}
-
 	return nil
 }
 
@@ -213,7 +199,7 @@
 		return err
 	}
 
-	// Ask VPP to create the interface. Part is to create a veth pair.
+	// Create veth pair and add afpacket interface in VPP.
 	networkID := cfgNw.CommonState.ID
 	err = d.addVppIntf(networkID, intfName)
 	if err != nil {
@@ -256,7 +242,35 @@
 
 // DeleteEndpoint is not implemented.
 func (d *VppDriver) DeleteEndpoint(id string) (err error) {
-	return core.Errorf("Not implemented")
+	operEp := VppOperEndpointState{}
+	operEp.StateDriver = d.vppOper.StateDriver
+	err := epOper.Read(id)
+	if err != nil {
+		return err
+	}
+	defer func() {
+		operEp.Clear()
+	}()
+
+	// Get the network state
+	cfgNw := mastercfg.CfgNetworkState{}
+	cfgNw.StateDriver = d.oper.StateDriver
+	err = cfgNw.Read(epOper.NetID)
+	if err != nil {
+		return err
+	}
+
+	skipVethPair := (cfgNw.NwType == "infra")
+	err = sw.DeletePort(&epOper, skipVethPair)
+	if err != nil {
+		log.Errorf("Error deleting endpoint: %+v. Err: %v", epOper, err)
+	}
+
+	d.oper.localEpInfoMutex.Lock()
+	delete(d.oper.LocalEpInfo, id)
+	d.oper.localEpInfoMutex.Unlock()
+
+	return nil
 }
 
 // CreateHostAccPort is not implemented.
@@ -453,4 +467,11 @@
 		return err
 	}
 	return nil
+}
+
+func changeSubbnet(ip string) string {
+	newIP := net.ParseIP(ip)
+	newIP = newIP.To4()
+	newIP[2]++
+	return string(newIP)
 }