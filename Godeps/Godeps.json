--- conflicted
+++ resolved
@@ -57,11 +57,7 @@
 		},
 		{
 			"ImportPath": "github.com/contiv/systemtests-utils",
-<<<<<<< HEAD
 			"Rev": "e1e81ea4b4c808883c529d7cb027590428aa5136"
-=======
-			"Rev": "cb1294559bf85400827f0c574d2b30b93e22cf12"
->>>>>>> 12f62553
 		},
 		{
 			"ImportPath": "github.com/coreos/etcd/etcdserver/etcdhttp/httptypes",
